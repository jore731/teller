--- conflicted
+++ resolved
@@ -146,10 +146,6 @@
 	github.com/russross/blackfriday/v2 v2.1.0 // indirect
 	github.com/ryanuber/go-glob v1.0.0 // indirect
 	github.com/sergi/go-diff v1.1.0 // indirect
-<<<<<<< HEAD
-=======
-	github.com/sosedoff/ansible-vault-go v0.2.0
->>>>>>> 4121ef9f
 	github.com/spf13/cobra v0.0.5 // indirect
 	github.com/spf13/pflag v1.0.5 // indirect
 	github.com/twpayne/go-pinentry v0.2.0 // indirect
